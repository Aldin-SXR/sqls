--- conflicted
+++ resolved
@@ -7,11 +7,7 @@
 	"strconv"
 
 	_ "github.com/godror/godror"
-<<<<<<< HEAD
-	"github.com/hsanson/sqls/dialect"
-=======
 	"github.com/sqls-server/sqls/dialect"
->>>>>>> e89c70ff
 )
 
 func init() {
