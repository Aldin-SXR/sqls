--- conflicted
+++ resolved
@@ -13,12 +13,8 @@
 	"time"
 	"unicode"
 
-<<<<<<< HEAD
 	_ "github.com/jackc/pgx/v4/stdlib"
-=======
-	pq "github.com/lib/pq"
 	"github.com/lighttiger2505/sqls/dialect"
->>>>>>> 4ac6fc80
 	"golang.org/x/crypto/ssh"
 	"golang.org/x/xerrors"
 )
@@ -139,6 +135,7 @@
 	if err != nil {
 		log.Fatal(err)
 	}
+	defer rows.Close()
 	databases := []string{}
 	for rows.Next() {
 		var database string
@@ -168,6 +165,7 @@
 	if err != nil {
 		log.Fatal(err)
 	}
+	defer rows.Close()
 	databases := []string{}
 	for rows.Next() {
 		var database string
@@ -195,6 +193,7 @@
 	if err != nil {
 		return nil, err
 	}
+	defer rows.Close()
 	databaseTables := map[string][]string{}
 	for rows.Next() {
 		var schema, table string
@@ -228,6 +227,7 @@
 	if err != nil {
 		log.Fatal(err)
 	}
+	defer rows.Close()
 	tables := []string{}
 	for rows.Next() {
 		var table string
@@ -273,6 +273,7 @@
 	if err != nil {
 		log.Fatal(err)
 	}
+	defer rows.Close()
 	tableInfos := []*ColumnDesc{}
 	for rows.Next() {
 		var tableInfo ColumnDesc
@@ -330,6 +331,7 @@
 	if err != nil {
 		log.Fatal(err)
 	}
+	defer rows.Close()
 	tableInfos := []*ColumnDesc{}
 	for rows.Next() {
 		var tableInfo ColumnDesc
